# Copyright 2022 The Nerfstudio Team. All rights reserved.
#
# Licensed under the Apache License, Version 2.0 (the "License");
# you may not use this file except in compliance with the License.
# You may obtain a copy of the License at
#
#     http://www.apache.org/licenses/LICENSE-2.0
#
# Unless required by applicable law or agreed to in writing, software
# distributed under the License is distributed on an "AS IS" BASIS,
# WITHOUT WARRANTIES OR CONDITIONS OF ANY KIND, either express or implied.
# See the License for the specific language governing permissions and
# limitations under the License.

""" Math Helper Functions """

from dataclasses import dataclass

import torch
from torchtyping import TensorType


def components_from_spherical_harmonics(levels: int, directions: TensorType[..., 3]) -> TensorType[..., "components"]:
    """
    Returns value for each component of spherical harmonics.

    Args:
        levels: Number of spherical harmonic levels to compute.
        directions: Spherical hamonic coefficients
    """
    num_components = levels**2
    components = torch.zeros((*directions.shape[:-1], num_components), device=directions.device)

    assert 1 <= levels <= 5, f"SH levels must be in [1,4], got {levels}"
    assert directions.shape[-1] == 3, f"Direction input should have three dimensions. Got {directions.shape[-1]}"

    x = directions[..., 0]
    y = directions[..., 1]
    z = directions[..., 2]

    xx = x**2
    yy = y**2
    zz = z**2

    # l0
    components[..., 0] = 0.28209479177387814

    # l1
    if levels > 1:
        components[..., 1] = 0.4886025119029199 * y
        components[..., 2] = 0.4886025119029199 * z
        components[..., 3] = 0.4886025119029199 * x

    # l2
    if levels > 2:
        components[..., 4] = 1.0925484305920792 * x * y
        components[..., 5] = 1.0925484305920792 * y * z
        components[..., 6] = 0.9461746957575601 * zz - 0.31539156525251999
        components[..., 7] = 1.0925484305920792 * x * z
        components[..., 8] = 0.5462742152960396 * (xx - yy)

    # l3
    if levels > 3:
        components[..., 9] = 0.5900435899266435 * y * (3 * xx - yy)
        components[..., 10] = 2.890611442640554 * x * y * z
        components[..., 11] = 0.4570457994644658 * y * (5 * zz - 1)
        components[..., 12] = 0.3731763325901154 * z * (5 * zz - 3)
        components[..., 13] = 0.4570457994644658 * x * (5 * zz - 1)
        components[..., 14] = 1.445305721320277 * z * (xx - yy)
        components[..., 15] = 0.5900435899266435 * x * (xx - 3 * yy)

    # l4
    if levels > 4:
        components[..., 16] = 2.5033429417967046 * x * y * (xx - yy)
        components[..., 17] = 1.7701307697799304 * y * z * (3 * xx - yy)
        components[..., 18] = 0.9461746957575601 * x * y * (7 * zz - 1)
        components[..., 19] = 0.6690465435572892 * y * (7 * zz - 3)
        components[..., 20] = 0.10578554691520431 * (35 * zz * zz - 30 * zz + 3)
        components[..., 21] = 0.6690465435572892 * x * z * (7 * zz - 3)
        components[..., 22] = 0.47308734787878004 * (xx - yy) * (7 * zz - 1)
        components[..., 23] = 1.7701307697799304 * x * z * (xx - 3 * yy)
        components[..., 24] = 0.4425326924449826 * (xx * (xx - 3 * yy) - yy * (3 * xx - yy))

    return components


@dataclass
class Gaussians:
    """Stores Gaussians

    Args:
        mean: Mean of multivariate Gaussian
        cov: Covariance of multivariate Gaussian.
    """

    mean: TensorType[..., "dim"]
    cov: TensorType[..., "dim", "dim"]


def compute_3d_gaussian(
    directions: TensorType[..., 3],
    means: TensorType[..., 3],
    dir_variance: TensorType[..., 1],
    radius_variance: TensorType[..., 1],
) -> Gaussians:
    """Compute guassian along ray.

    Args:
        directions: Axis of Gaussian.
        means: Mean of Gaussian.
        dir_variance: Variance along direction axis.
        radius_variance: Variance tangent to direction axis.

    Returns:
        Gaussians: Oriented 3D gaussian.
    """

    dir_outer_product = directions[..., :, None] * directions[..., None, :]
    eye = torch.eye(directions.shape[-1], device=directions.device)
    dir_mag_sq = torch.clamp(torch.sum(directions**2, dim=-1, keepdim=True), min=1e-10)
    null_outer_product = eye - directions[..., :, None] * (directions / dir_mag_sq)[..., None, :]
    dir_cov_diag = dir_variance[..., None] * dir_outer_product[..., :, :]
    radius_cov_diag = radius_variance[..., None] * null_outer_product[..., :, :]
    cov = dir_cov_diag + radius_cov_diag
    return Gaussians(mean=means, cov=cov)


def cylinder_to_gaussian(
    origins: TensorType[..., 3],
    directions: TensorType[..., 3],
    starts: TensorType[..., 1],
    ends: TensorType[..., 1],
    radius: TensorType[..., 1],
) -> Gaussians:
    """Approximates cylinders with a Gaussian distributions.

    Args:
        origins: Origins of cylinders.
        directions: Direction (axis) of cylinders.
        starts: Start of cylinders.
        ends: End of cylinders.
        radius: Radii of cylinders.

    Returns:
        Gaussians: Approximation of cylinders
    """
    means = origins + directions * ((starts + ends) / 2.0)
    dir_variance = (ends - starts) ** 2 / 12
    radius_variance = radius**2 / 4.0
    return compute_3d_gaussian(directions, means, dir_variance, radius_variance)


def conical_frustum_to_gaussian(
    origins: TensorType[..., 3],
    directions: TensorType[..., 3],
    starts: TensorType[..., 1],
    ends: TensorType[..., 1],
    radius: TensorType[..., 1],
) -> Gaussians:
    """Approximates conical frustums with a Gaussian distributions.

    Uses stable parameterization described in mip-NeRF publication.

    Args:
        origins: Origins of cones.
        directions: Direction (axis) of frustums.
        starts: Start of conical frustums.
        ends: End of conical frustums.
        radius: Radii of cone a distance of 1 from the origin.

    Returns:
        Gaussians: Approximation of conical frustums
    """
    mu = (starts + ends) / 2.0
    hw = (ends - starts) / 2.0
    means = origins + directions * (mu + (2.0 * mu * hw**2.0) / (3.0 * mu**2.0 + hw**2.0))
    dir_variance = (hw**2) / 3 - (4 / 15) * ((hw**4 * (12 * mu**2 - hw**2)) / (3 * mu**2 + hw**2) ** 2)
    radius_variance = radius**2 * ((mu**2) / 4 + (5 / 12) * hw**2 - 4 / 15 * (hw**4) / (3 * mu**2 + hw**2))
    return compute_3d_gaussian(directions, means, dir_variance, radius_variance)


def expected_sin(x_means: torch.Tensor, x_vars: torch.Tensor) -> torch.Tensor:
    """Computes the expected value of sin(y) where y ~ N(x_means, x_vars)

    Args:
        x_means: Mean values.
        x_vars: Variance of values.

    Returns:
        torch.Tensor: The expected value of sin.
    """

    return torch.exp(-0.5 * x_vars) * torch.sin(x_means)


# From https://github.com/ashawkey/stable-dreamfusion
def safe_normalize(x, eps=1e-20):
<<<<<<< HEAD
=======
    """Safe normalization w/o divide by zero issues"""
>>>>>>> 5a096a6f
    return x / torch.sqrt(torch.clamp(torch.sum(x * x, -1, keepdim=True), min=eps))<|MERGE_RESOLUTION|>--- conflicted
+++ resolved
@@ -195,8 +195,5 @@
 
 # From https://github.com/ashawkey/stable-dreamfusion
 def safe_normalize(x, eps=1e-20):
-<<<<<<< HEAD
-=======
     """Safe normalization w/o divide by zero issues"""
->>>>>>> 5a096a6f
     return x / torch.sqrt(torch.clamp(torch.sum(x * x, -1, keepdim=True), min=eps))