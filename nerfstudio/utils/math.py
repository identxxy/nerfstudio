--- conflicted
+++ resolved
@@ -196,15 +196,6 @@
     return torch.exp(-0.5 * x_vars) * torch.sin(x_means)
 
 
-<<<<<<< HEAD
-# From https://github.com/ashawkey/stable-dreamfusion
-def safe_normalize(x, eps=1e-20):
-    """Safe normalization w/o divide by zero issues"""
-    return x / torch.sqrt(torch.clamp(torch.sum(x * x, -1, keepdim=True), min=eps))
-
-
-def intersect_aabb(origins, directions, aabb):
-=======
 @torch.jit.script
 def _intersect_aabb(
     origins: torch.Tensor,
@@ -213,7 +204,6 @@
     max_bound: float = 1e10,
     invalid_value: float = 1e10,
 ) -> Tuple[torch.Tensor, torch.Tensor]:
->>>>>>> 53a830a6
     """
     Implementation of ray intersection with AABB box
 
